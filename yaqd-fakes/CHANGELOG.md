# Changelog
All notable changes to this project will be documented in this file.

The format is based on [Keep a Changelog](https://keepachangelog.com/).

## [Unreleased]

<<<<<<< HEAD
### Added
- new fake-furnace daemon, useful for prototyping chemical engineering setups
=======
### Changed
- moved to hatchling build system
>>>>>>> 7a6f9471

## [2022.5.0]

### Changed
- moved to github
- rerendered avprs for updated has-position trait

## [2022.3.1]

### Added
- fake camera daemon (has mapping that produces a 2D image with indexed axes)

## [2022.3.0]

### Fixed
- Corrected links for fake-continuous-hardware and fake-has-turret
- rerendered avprs for sensors so that measurement_id travels as int

## [2021.10.0]

### Added
- Rerender avprs with [YEP 111](https://yeps.yaq.fyi/111) properties included

## [2021.8.0]

### Fixed
- add shape to fake-spectrometer channel

## [2021.3.0]

### Added
- new daemon fake-is-sensor, implementing sensor without software trigger

### Changed
- Updated fake-has-turret for string identifiers rather than int
- all avprs updated based on recent traits change

## [2021.2.0]

### Added
- new daemon "fake-spectrometer" implementing new has-mapping trait, see [YEP-311](https://yeps.yaq.fyi)

### Changed
- random_wak for fake-triggered-sensor is now heavy, weighted to center of dynamic range

## [2021.1.0]

### Changed
- updated avprs corresponding to recent yaq-traits changes

## [2020.10.0]

### Changed
- refactored based on new yaqd-core multiple inheritence pattern
- slow down loop speed for fake-continuous-hardware, fake-has-turret

## [2020.09.1]

### Added
- Added `fake-has-turret` daemon to yaqd_fakes

### Added
- Fake hardware now have configurable units

### Fixed
- Avoid cpu spike in `fake-continuous-hardware`

## [2020.07.4]

### Changed
- added `has-measure-trigger` trait to `fake-triggered-sensor`, see [YEP-310](https://yeps.yaq.fyi/310/)

## [2020.07.3]

### Added
- new daemon: yaqd-fake-triggered-sensor

## 2020.07.2

There are no actual code changes, this release is to update the release pipeline

### Changed
- New repo home: https://gitlab.com/yaq/yaq-python

## [2020.07.1]

### Changed
- distribute with `-` instead of `_`

## [2020.07.0]

### Fixed
- prepended "fake" to continuous hardware protocol name, as intended

## [2020.06.1]

### Fixed
- include avpr and toml files in the distributed version

## [2020.06.0]

### Added
- initial release

[Unreleased]: https://github.com/yaq-project/yaq-python/compare/yaqd-fakes-2022.5.0...main
[2022.5.0]: https://github.com/yaq-project/yaq-python/compare/yaqd-fakes-2022.3.1...yaqd-fakes-2022.5.0
[2022.3.1]: https://github.com/yaq-project/yaq-python/compare/yaqd-fakes-2022.3.0...yaqd-fakes-2022.3.1
[2022.3.0]: https://github.com/yaq-project/yaq-python/compare/yaqd-fakes-2021.10.0...yaqd-fakes-2022.3.0
[2021.10.0]: https://github.com/yaq-project/yaq-python/compare/yaqd-fakes-2021.8.0...yaqd-fakes-2021.10.0
[2021.8.0]: https://github.com/yaq-project/yaq-python/compare/yaqd-fakes-2021.3.0...yaqd-fakes-2021.8.0
[2021.3.0]: https://github.com/yaq-project/yaq-python/compare/yaqd-fakes-2021.2.0...yaqd-fakes-2021.3.0
[2021.2.0]: https://github.com/yaq-project/yaq-python/compare/yaqd-fakes-2021.1.0...yaqd-fakes-2021.2.0
[2021.1.0]: https://github.com/yaq-project/yaq-python/compare/yaqd-fakes-2020.10.0...yaqd-fakes-2021.1.0
[2020.10.0]: https://github.com/yaq-project/yaq-python/compare/yaqd-fakes-2020.09.1...yaqd-fakes-2020.10.0
[2020.09.1]: https://github.com/yaq-project/yaq-python/compare/yaqd-fakes-2020.07.4...yaqd-fakes-2020.09.1
[2020.07.4]: https://github.com/yaq-project/yaq-python/compare/yaqd-fakes-2020.07.3...yaqd-fakes-2020.07.4
[2020.07.3]: https://github.com/yaq-project/yaq-python/compare/yaqd-fakes-2020.07.2...yaqd-fakes-2020.07.3
[2020.07.1]: https://gitlab.com/yaq/yaqd-fakes/compare/-/v2020.07.0...v2020.07.1
[2020.07.0]: https://gitlab.com/yaq/yaqd-fakes/compare/-/v2020.06.1...v2020.07.0
[2020.06.1]: https://gitlab.com/yaq/yaqd-fakes/compare/-/v2020.06.0...v2020.06.1
[2020.06.0]: https://gitlab.com/yaq/yaqd-fakes/-/tags/v2020.06.0<|MERGE_RESOLUTION|>--- conflicted
+++ resolved
@@ -5,13 +5,11 @@
 
 ## [Unreleased]
 
-<<<<<<< HEAD
 ### Added
 - new fake-furnace daemon, useful for prototyping chemical engineering setups
-=======
+
 ### Changed
 - moved to hatchling build system
->>>>>>> 7a6f9471
 
 ## [2022.5.0]
 
